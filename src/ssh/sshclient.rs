use actix_web::error::BlockingError;
use async_trait::async_trait;
use core::fmt;
use futures::future::BoxFuture;
use futures::AsyncWriteExt;
use futures::FutureExt;
use log::debug;
use log::error;
use log::warn;
use russh::keys::key::PrivateKeyWithHashAlg;
use russh::keys::PublicKeyBase64;
use ssh_key::PublicKey;
use std::io::Cursor;
use std::ops::Deref;
use std::sync::mpsc;
use std::sync::Arc;
use tokio::io::AsyncRead;

use crate::ssh::SshKeyfiles;
use crate::SshConfig;
use crate::{models::Host, ConnectionPool};

use super::ConnectionDetails;
use super::KeyDiffItem;
use super::PlainSshKeyfileResponse;
const SCRIPT_SRC: &[u8] = include_bytes!("./script.sh");

#[derive(Debug, Clone)]
pub struct SshClient {
    conn: ConnectionPool,
    key: Arc<PrivateKeyWithHashAlg>,
    config: Arc<SshConfig>,
    connection_config: Arc<russh::client::Config>,
}

#[derive(Debug, Clone)]
pub enum SshClientError {
    ExecutionError(String),
    NoSuchHost,
    PortCastFailed,
    NoHostkey,
    Timeout,

    // Because russh::Error doesn't impl Clone we copy all Errors we care about
    // from russh, the rest gets converted to Strings
    UnknownKey,
    NotAuthenticated,

    SshError(String),
}

impl fmt::Display for SshClientError {
    fn fmt(&self, f: &mut fmt::Formatter<'_>) -> fmt::Result {
        match self {
            Self::NoSuchHost => write!(f, "The host doesn't exist in the database."),
            Self::PortCastFailed => write!(f, "Couldn't convert an i32 to u32."),
            Self::NoHostkey => write!(f, "No hostkey available for this host."),
            Self::Timeout => write!(f, "Connection to this host timed out."),
            Self::UnknownKey => write!(f, "Host responded with an unknown hostkey."),
            Self::NotAuthenticated => write!(f, "Couldn't authenticate on the host."),
            Self::ExecutionError(t) | Self::SshError(t) => {
                write!(f, "{t}")
            }
        }
    }
}

impl From<russh::Error> for SshClientError {
    fn from(value: russh::Error) -> Self {
        match value {
            russh::Error::UnknownKey => Self::UnknownKey,
            russh::Error::NotAuthenticated => Self::NotAuthenticated,
            _ => Self::SshError(value.to_string()),
        }
    }
}

impl From<BlockingError> for SshClientError {
    fn from(_value: BlockingError) -> Self {
        Self::ExecutionError("Blocking thread pool is shut down unexpectedly".to_owned())
    }
}

#[derive(Debug)]
struct SshHandler {
    hostkey_fingerprint: String,
}

#[async_trait]
impl russh::client::Handler for SshHandler {
    type Error = SshClientError;

    async fn check_server_key(
        &mut self,
        server_public_key: &PublicKey,
    ) -> Result<bool, Self::Error> {
        info!("SshHandler: check_server_key: {:?}", server_public_key.to_string());

        let fingerprint = server_public_key.fingerprint(ssh_key::HashAlg::default());
        info!("SshHandler: fingerprint: {:?}", fingerprint.to_string());

        let result=  fingerprint.to_string().eq(&self.hostkey_fingerprint);
        info!("SshHandler: result: {:?}", result);

        Ok(result)
    }
}

enum FirstConnectionState {
    KeySender(mpsc::Sender<String>),
    Hostkey(String),
}
struct SshFirstConnectionHandler {
    state: FirstConnectionState,
}

#[async_trait]
impl russh::client::Handler for SshFirstConnectionHandler {
    type Error = SshClientError;

    async fn check_server_key(
        &mut self,
        server_public_key: &PublicKey,
    ) -> Result<bool, Self::Error> {
        info!("SshFirstConnectionHandler: check_server_key: {:?}", server_public_key.to_string());
        let fingerprint = server_public_key.fingerprint(ssh_key::HashAlg::default());
        info!("SshFirstConnectionHandler: fingerprint: {:?}", fingerprint.to_string());

        Ok(match &self.state {
            FirstConnectionState::KeySender(tx) => {
                tx.send(
                    server_public_key
                        .fingerprint(ssh_key::HashAlg::default())
                        .to_string(),
                )
                .map_err(|_| {
                    SshClientError::ExecutionError(String::from("Failed to send data over mpsc"))
                })?;
                false
            }
            FirstConnectionState::Hostkey(known_fingerprint) => server_public_key
                .fingerprint(ssh_key::HashAlg::default())
                .to_string()
                .eq(known_fingerprint),
        })
    }
}

// #[derive(Deserialize)]
// struct ScriptVersion {
//     version: String,
//     sha256: String,
// }

impl SshClient {
    pub fn new(conn: ConnectionPool, key: PrivateKeyWithHashAlg, config: SshConfig) -> Self {
        Self {
            conn,
            key: key.into(),
            config: config.into(),
            connection_config: russh::client::Config::default().into(),
        }
    }

    fn get_key(&self) -> PrivateKeyWithHashAlg {
        Arc::clone(&self.key).deref().to_owned()
    }
    pub fn get_own_key_openssh(&self) -> String {
        let b64 = self.key.public_key_base64();
        let algo = self.key.algorithm();
        format!("{algo} {b64} ssm")
    }
    pub fn get_own_key_b64(&self) -> String {
        self.key.public_key_base64()
    }

    /// Tries to connect to a host and returns hostkeys to validate
    pub async fn get_hostkey(
        &self,
        target: ConnectionDetails,
    ) -> Result<mpsc::Receiver<String>, SshClientError> {
        let (tx, rx) = mpsc::channel();

        let handler = SshFirstConnectionHandler {
            state: FirstConnectionState::KeySender(tx),
        };
        match russh::client::connect(
            Arc::new(russh::client::Config::default()),
            target.into_addr(),
            handler,
        )
        .await
        {
            Ok(_) | Err(SshClientError::UnknownKey) => Ok(rx),
            Err(e) => Err(e),
        }
    }

    /// Tries to connect to a host via a jumphost and returns hostkeys to validate
    pub async fn get_hostkey_via(
        &self,
        host: Host,
        target: ConnectionDetails,
    ) -> Result<mpsc::Receiver<String>, SshClientError> {
        let stream = self.connect_via(host, target).await?;

        let (tx, rx) = mpsc::channel();

        let handler = SshFirstConnectionHandler {
            state: FirstConnectionState::KeySender(tx),
        };
        match russh::client::connect_stream(
            Arc::new(russh::client::Config::default()),
            stream,
            handler,
        )
        .await
        {
            Ok(_) | Err(SshClientError::UnknownKey) => Ok(rx),
            Err(e) => Err(e),
        }
    }

    pub async fn try_authenticate(
        &self,
        address: ConnectionDetails,
        hostkey: String,
        user: String,
    ) -> Result<(), SshClientError> {
        let handler = SshFirstConnectionHandler {
            state: FirstConnectionState::Hostkey(hostkey),
        };

        let mut handle =
            russh::client::connect(self.connection_config.clone(), address.into_addr(), handler)
                .await?;

        if handle.authenticate_publickey(user, self.get_key()).await? {
            Ok(())
        } else {
            Err(SshClientError::NotAuthenticated)
        }
    }

    pub async fn try_authenticate_via(
        &self,
        host: Host,
        address: ConnectionDetails,
        hostkey: String,
        user: String,
    ) -> Result<(), SshClientError> {
        let stream = self.connect_via(host, address).await?;

        let handler = SshFirstConnectionHandler {
            state: FirstConnectionState::Hostkey(hostkey),
        };

        let mut handle =
            russh::client::connect_stream(self.connection_config.clone(), stream, handler).await?;

        if handle.authenticate_publickey(user, self.get_key()).await? {
            Ok(())
        } else {
            Err(SshClientError::NotAuthenticated)
        }
    }

    fn connect(
        self,
        host: Host,
    ) -> BoxFuture<'static, Result<russh::client::Handle<SshHandler>, SshClientError>> {
        let Some(ref key_fingerprint) = host.key_fingerprint else {
            return Box::pin(async { Err(SshClientError::NoHostkey) });
        };
        let handler = SshHandler {
            hostkey_fingerprint: key_fingerprint.clone(),
        };

        async move {
            let mut handle = match host.jump_via {
                Some(via) => {
                    let jump_host = Host::get_from_id(self.conn.get().unwrap(), via)
                        .await?
                        .ok_or(SshClientError::NoSuchHost)?;
                    let stream = self.connect_via(jump_host, host.to_connection()?).await?;

                    russh::client::connect_stream(self.connection_config.clone(), stream, handler)
                        .await
                }
                None => tokio::time::timeout(
                    self.config.timeout,
                    russh::client::connect(
                        self.connection_config.clone(),
                        host.to_connection()?.into_addr(),
                        handler,
                    ),
                )
                .await
                .map_err(|_| SshClientError::Timeout)?,
            }?;

            if !handle
                .authenticate_publickey(host.username.clone(), self.get_key())
                .await?
            {
                return Err(SshClientError::NotAuthenticated);
            };

            Ok(handle)
        }
        .boxed()
    }

    async fn connect_via(
        &self,
        via: Host,
        to: ConnectionDetails,
    ) -> Result<russh::ChannelStream<russh::client::Msg>, SshClientError> {
        let jump_handle = self.clone().connect(via).await?;

        debug!("Got handle for jump host targeting {}", to.hostname);

        tokio::time::timeout(
            self.config.timeout,
            jump_handle.channel_open_direct_tcpip(to.hostname, to.port, "127.0.0.1", 0),
        )
        .await
        .map_err(|_| SshClientError::Timeout)?
        .map(|e| e.into_stream())
        .map_err(SshClientError::from)
    }

<<<<<<< HEAD
    pub async fn get_authorized_keys(self, host: Host) -> AuthorizedKeys {
        info!("get_authorized_keys.connect host: {:?}", host);
        let handle = self.clone().connect(host.clone()).await?;
        info!("get_authorized_keys.get_ssh_users");
        let users = self.get_ssh_users(&handle).await?;
        info!("get_authorized_keys.users: {:?}", users);

        let mut user_vec = Vec::with_capacity(users.len());

        for user in users {
            info!("Loading authorized keys for user: {user}");
            let (has_pragma, keys) = self.get_authorized_keys_for(&handle, user.clone()).await?;
            user_vec.push((user, has_pragma, keys));
        }

        Ok(user_vec)
    }

    /// Returns if the pragma is set and a list of authorized key entries
    async fn get_authorized_keys_for(
        &self,
        handle: &russh::client::Handle<SshHandler>,
        user: String,
    ) -> Result<(bool, Vec<AuthorizedKeyEntry>), SshClientError> {
        let res = self
            .execute_bash(handle, BashCommand::GetAuthorizedKeyfile(user))
            .await??;

        let mut iter = res.trim().lines().peekable();
        let has_pragma = iter.peek().is_some_and(|first| PRAGMA.to_owned().eq(first));
        Ok((
            has_pragma,
            iter.filter(|line| !line.trim_start().starts_with('#'))
                .map(|line| {
                    Entry::from_str(line)
                        .map_err(|e| (e.to_string(), line.to_owned()))
                        .map(|key| {
                            //TODO: algorithm to estimate size
                            let mut buf = vec![0u8; 1024];
                            let mut writer = Base64Writer::new(&mut buf).expect("buf is non-zero");

                            let pkey = key.public_key();
                            let comment = pkey.comment();

                            pkey.key_data().encode(&mut writer).expect("Buffer overrun");
                            let b64 = writer.finish().expect("Buffer overrun");

                            AuthorizedKey {
                                options: key.config_opts().clone(),
                                algorithm: pkey.algorithm(),
                                base64: b64.to_owned(),
                                comment: if comment.is_empty() {
                                    None
                                } else {
                                    Some(comment.to_owned())
                                },
                            }
                        })
                })
                .collect(),
        ))
    }

=======
>>>>>>> 322313f8
    pub async fn set_authorized_keys(
        &self,
        host_name: String,
        login: String,
        authorized_keys: String,
    ) -> Result<(), SshClientError> {
        let host = Host::get_from_name(self.conn.get().unwrap(), host_name)
            .await?
            .ok_or(SshClientError::NoSuchHost)?;
        let handle = self.clone().connect(host.clone()).await?;
        self.execute_bash(
            &handle,
            BashCommand::SetAuthorizedKeyfile(login, authorized_keys),
        )
        .await??;

        Ok(())
    }

    pub async fn install_script_on_host(&self, host: i32) -> Result<(), SshClientError> {
        let host = Host::get_from_id(self.conn.get().unwrap(), host)
            .await?
            .ok_or(SshClientError::NoSuchHost)?;
        let handle = self.clone().connect(host).await?;

        self.install_script(&handle).await
    }

    async fn install_script(
        &self,
        handle: &russh::client::Handle<SshHandler>,
    ) -> Result<(), SshClientError> {
        let push_new = self
            .execute_with_data(
                handle,
                SCRIPT_SRC,
                "cat - > .ssh/ssm.sh.new; chmod u-w,u+rx,go-rwx .ssh/ssm.sh.new",
            )
            .await?;

        if push_new.0 != 0 {
            error!(
                "Failed to push new script on to host: Errno {}: {}",
                push_new.0, push_new.1
            );
            return Err(SshClientError::ExecutionError(
                "Failed to install/update script.".to_owned(),
            ));
        }

        let is_correct_version = self.check_version(handle, ".ssh/ssm.sh.new").await?;

        if !is_correct_version {
            return Err(SshClientError::ExecutionError(
                "Couldn't install correct script version".to_owned(),
            ));
        }

        let (move_exit_code, move_out) = self
            .execute(handle, "mv .ssh/ssm.sh.new .ssh/ssm.sh")
            .await?;
        if move_exit_code != 0 {
            warn!("Failed to move script into position ({move_exit_code}): {move_out}");
            return Err(SshClientError::ExecutionError(
                "Couldnt install script to original location".to_owned(),
            ));
        }

        Ok(())
    }

    pub async fn get_authorized_keys(&self, host: Host) -> Result<SshKeyfiles, SshClientError> {
        let handle = self.clone().connect(host).await?;
        let keyfiles_response = self
            .execute_bash(&handle, BashCommand::GetSshKeyfiles)
            .await?
            .map_err(|e| SshClientError::ExecutionError(e))?;

        let parsed = serde_json::from_str::<SshKeyfiles>(&keyfiles_response)
            .map_err(|e| SshClientError::ExecutionError(e.to_string()))?;

        Ok(parsed)
    }

    async fn check_version(
        &self,
        handle: &russh::client::Handle<SshHandler>,
        script_path: &str,
    ) -> Result<bool, SshClientError> {
        debug!("Checking script version at '{script_path}'");
        let (exit_code, cmd_out) = self
            .execute(handle, format!("cat {script_path}").as_ref())
            .await?;

        if exit_code != 0 {
            warn!("Failed to check script version ({exit_code}): {cmd_out}");
            return Ok(false);
        }

        // let version = match serde_json::from_str::<ScriptVersion>(&cmd_out) {
        //     Ok(version) => version,
        //     Err(e) => {
        //         warn!("Failed to deserialize version response: {e}");
        //         return Ok(false);
        //     }
        // };

        use sha2::{Digest, Sha256};
        // TODO: i would like to precompute this, but sha2 doesn't seem to work in const context
        let own_script_hash = Sha256::digest(SCRIPT_SRC);

        let is_script_hash = Sha256::digest(cmd_out);
        let script_is_correct = own_script_hash.eq(&is_script_hash);
        if !script_is_correct {
            debug!("Invalid script found.");
            return Ok(false);
        }
        Ok(true)
    }

    async fn execute_bash(
        &self,
        handle: &russh::client::Handle<SshHandler>,
        command: BashCommand,
    ) -> Result<BashResult, SshClientError> {
        let is_correct_version = self.check_version(handle, ".ssh/ssm.sh").await?;

        if !is_correct_version {
            match self.install_script(handle).await {
                Ok(()) => {
                    debug!("Succesfully installed script");
                }
                Err(error) => {
                    warn!("Failed to install script on host: {}", error);
                    return Err(SshClientError::ExecutionError(String::from(
                        "Script not valid",
                    )));
                }
            };
        }

        let command_str = command.to_string();
        debug!("Executing bash command {}", &command_str);

        use BashCommand as BC;
        let stdin: Option<String> = match command {
            BC::SetAuthorizedKeyfile(_, new_keyfile) => Some(new_keyfile),
            BC::GetSshKeyfiles | BC::_Update(_) | BC::_Version => None,
        };

        let (exit_code, result) = match stdin {
            Some(stdin) => {
                self.execute_with_data(
                    handle,
                    Cursor::new(stdin.into_bytes()),
                    command_str.as_str(),
                )
                .await
            }
            None => self.execute(handle, command_str.as_str()).await,
        }?;

        Ok(match exit_code {
            0 => BashResult::Ok(result),
            _ => {
                warn!("Failed to execute bash command ({exit_code}): {result}");
                BashResult::Err(result)
            }
        })
    }

    async fn execute(
        &self,
        handle: &russh::client::Handle<SshHandler>,
        command: &str,
    ) -> Result<(u32, String), SshClientError> {
        self.execute_with_data(handle, tokio::io::empty(), command)
            .await
    }

    /// Runs a command and returns exit code and std{out/err} merged as a touple
    async fn execute_with_data<R>(
        &self,
        handle: &russh::client::Handle<SshHandler>,
        data: R,
        command: &str,
    ) -> Result<(u32, String), SshClientError>
    where
        R: AsyncRead + Unpin,
    {
        let mut channel = handle.channel_open_session().await?;

        channel.exec(true, command).await?;

        channel.data(data).await?;
        channel.eof().await?;

        let mut exit_code: Option<u32> = None;
        let mut out_buf = Vec::new();

        loop {
            let Some(msg) = channel.wait().await else {
                break;
            };
            match msg {
                russh::ChannelMsg::Data { ref data } => {
                    out_buf
                        .write_all(data)
                        .await
                        .expect("couldnt write to out_buf");
                }
                russh::ChannelMsg::ExitStatus { exit_status } => {
                    exit_code = Some(exit_status);
                }
                _ => {
                    debug!("Received extra message: {:?}", msg);
                }
            }
        }

        match exit_code {
            Some(code) => {
                let output = String::from_utf8(out_buf).map_err(|_e| {
                    SshClientError::ExecutionError(String::from(
                        "Couldn't convert command output to utf-8",
                    ))
                })?;

                Ok((code, output))
            }
            None => Err(SshClientError::ExecutionError(String::from(
                "Program didn't exit cleanly",
            ))),
        }
    }

    pub async fn key_diff(
        &self,
        new_keyfile: &str,
        host_name: String,
        login: String,
    ) -> Result<Vec<KeyDiffItem>, SshClientError> {
        let Some(host) = Host::get_from_name(self.conn.get().unwrap(), host_name).await? else {
            return Err(SshClientError::NoSuchHost);
        };

        let handle = self.clone().connect(host).await?;

        let keyfiles_response = self
            .execute_bash(&handle, BashCommand::GetSshKeyfiles)
            .await?
            .map_err(SshClientError::ExecutionError)?;

        let keyfile = serde_json::from_str::<Vec<PlainSshKeyfileResponse>>(&keyfiles_response)
            .map_err(|e| SshClientError::ExecutionError(e.to_string()))?
            .into_iter()
            .find(|keyfile| keyfile.login.eq(&login))
            .ok_or_else(|| SshClientError::ExecutionError("Login not found".to_owned()))?;

        let new_keys = new_keyfile.to_owned();
        let diff = similar::TextDiff::from_lines(&keyfile.keyfile, &new_keys);

        Ok(diff
            .iter_all_changes()
            .filter_map(|e| match e.tag() {
                similar::ChangeTag::Delete => Some(KeyDiffItem::Removed(e.value().to_owned())),
                similar::ChangeTag::Insert => Some(KeyDiffItem::Added(e.value().to_owned())),
                similar::ChangeTag::Equal => None,
            })
            .collect())
    }
}

type User = String;
pub enum BashCommand {
    /// Get all data
    GetSshKeyfiles,

    /// Set authorized keys for a user
    SetAuthorizedKeyfile(User, String),

    // NOTE: these are currently unused since we can do this from the rust side.
    // In the future we may want to use 2fa when executing script commands, then
    // this will be needed.
    /// Update the bash script on the server
    _Update(String),
    /// Check the script version
    _Version,
}

impl std::fmt::Display for BashCommand {
    fn fmt(&self, f: &mut std::fmt::Formatter<'_>) -> std::fmt::Result {
        write!(f, ".ssh/ssm.sh ")?;
        match self {
            Self::SetAuthorizedKeyfile(user, _new_keyfile) => {
                write!(f, "set_authorized_keyfile {user}")
            }
            Self::GetSshKeyfiles => write!(f, "get_ssh_keyfiles"),
            Self::_Update(_script) => write!(f, "update_script"),
            Self::_Version => write!(f, "version"),
        }
    }
}

impl From<BashExecError> for SshClientError {
    fn from(value: BashExecError) -> Self {
        Self::ExecutionError(value)
    }
}

type BashExecError = String;
type BashExecResponse = String;
pub type BashResult = Result<BashExecResponse, BashExecError>;<|MERGE_RESOLUTION|>--- conflicted
+++ resolved
@@ -4,7 +4,7 @@
 use futures::future::BoxFuture;
 use futures::AsyncWriteExt;
 use futures::FutureExt;
-use log::debug;
+use log::{debug, info};
 use log::error;
 use log::warn;
 use russh::keys::key::PrivateKeyWithHashAlg;
@@ -330,72 +330,6 @@
         .map_err(SshClientError::from)
     }
 
-<<<<<<< HEAD
-    pub async fn get_authorized_keys(self, host: Host) -> AuthorizedKeys {
-        info!("get_authorized_keys.connect host: {:?}", host);
-        let handle = self.clone().connect(host.clone()).await?;
-        info!("get_authorized_keys.get_ssh_users");
-        let users = self.get_ssh_users(&handle).await?;
-        info!("get_authorized_keys.users: {:?}", users);
-
-        let mut user_vec = Vec::with_capacity(users.len());
-
-        for user in users {
-            info!("Loading authorized keys for user: {user}");
-            let (has_pragma, keys) = self.get_authorized_keys_for(&handle, user.clone()).await?;
-            user_vec.push((user, has_pragma, keys));
-        }
-
-        Ok(user_vec)
-    }
-
-    /// Returns if the pragma is set and a list of authorized key entries
-    async fn get_authorized_keys_for(
-        &self,
-        handle: &russh::client::Handle<SshHandler>,
-        user: String,
-    ) -> Result<(bool, Vec<AuthorizedKeyEntry>), SshClientError> {
-        let res = self
-            .execute_bash(handle, BashCommand::GetAuthorizedKeyfile(user))
-            .await??;
-
-        let mut iter = res.trim().lines().peekable();
-        let has_pragma = iter.peek().is_some_and(|first| PRAGMA.to_owned().eq(first));
-        Ok((
-            has_pragma,
-            iter.filter(|line| !line.trim_start().starts_with('#'))
-                .map(|line| {
-                    Entry::from_str(line)
-                        .map_err(|e| (e.to_string(), line.to_owned()))
-                        .map(|key| {
-                            //TODO: algorithm to estimate size
-                            let mut buf = vec![0u8; 1024];
-                            let mut writer = Base64Writer::new(&mut buf).expect("buf is non-zero");
-
-                            let pkey = key.public_key();
-                            let comment = pkey.comment();
-
-                            pkey.key_data().encode(&mut writer).expect("Buffer overrun");
-                            let b64 = writer.finish().expect("Buffer overrun");
-
-                            AuthorizedKey {
-                                options: key.config_opts().clone(),
-                                algorithm: pkey.algorithm(),
-                                base64: b64.to_owned(),
-                                comment: if comment.is_empty() {
-                                    None
-                                } else {
-                                    Some(comment.to_owned())
-                                },
-                            }
-                        })
-                })
-                .collect(),
-        ))
-    }
-
-=======
->>>>>>> 322313f8
     pub async fn set_authorized_keys(
         &self,
         host_name: String,
